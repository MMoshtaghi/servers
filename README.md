--- conflicted
+++ resolved
@@ -152,14 +152,11 @@
 - **[mcp-get](https://mcp-get.com)** - Command line tool for installing and managing MCP servers by **[Michael Latman](https://github.com/michaellatman)**
 - **[mcp-manager](https://github.com/zueai/mcp-manager)** - Simple Web UI to install and manage MCP servers for Claude Desktop by **[Zue](https://github.com/zueai)**
 - **[MCPHub](https://github.com/Jeamee/MCPHub-Desktop)** – An Open Source MacOS & Windows GUI Desktop app for discovering, installing and managing MCP servers by **[Jeamee](https://github.com/jeamee)**
-<<<<<<< HEAD
 - **[mcp.run](https://mcp.run)** - A hosted registry and control plane to install & run secure + portable MCP Servers.
-=======
 - **[Open-Sourced MCP Servers Directory](https://github.com/chatmcp/mcp-directory)** - A curated list of MCP servers by **[mcpso](https://mcp.so)**
 - **[PulseMCP](https://www.pulsemcp.com)** ([API](https://www.pulsemcp.com/api)) - Community hub & weekly newsletter for discovering MCP servers, clients, articles, and news by **[Tadas Antanavicius](https://github.com/tadasant)**, **[Mike Coughlin](https://github.com/macoughl)**, and **[Ravina Patel](https://github.com/ravinahp)**
 - **[r/mcp](https://www.reddit.com/r/mcp)** – A Reddit community dedicated to MCP by **[Frank Fiegel](https://github.com/punkpeye)**
 - **[Smithery](https://smithery.ai/)** - A registry of MCP servers to find the right tools for your LLM agents by **[Henry Mao](https://github.com/calclavia)**
->>>>>>> d3136cee
 
 ## 🚀 Getting Started
 
