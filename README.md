--- conflicted
+++ resolved
@@ -109,10 +109,8 @@
 - **[Airtable](https://github.com/felores/airtable-mcp)** - Airtable Model Context Protocol Server.
 - **[Atlassian](https://github.com/sooperset/mcp-atlassian)** - Interact with Atlassian Cloud products (Confluence and Jira) including searching/reading Confluence spaces/pages, accessing Jira issues, and project metadata.
 - **[Google Tasks](https://github.com/zcaceres/gtasks-mcp)** - Google Tasks API Model Context Protocol Server.
-- **[Fetch](https://github.com/zcaceres/fetch-mcp)** - A server that flexibly fetches HTML, JSON, Markdown, or plaintext
-<<<<<<< HEAD
+- **[Fetch](https://github.com/zcaceres/fetch-mcp)** - A server that flexibly fetches HTML, JSON, Markdown, or plaintext.
 - **[Markdownify](https://github.com/zcaceres/mcp-markdownify-server)** - MCP to convert almost anything to Markdown (PPTX, HTML, PDF, Youtube Transcripts and more)
-=======
 - **[AWS S3](https://github.com/aws-samples/sample-mcp-server-s3)** - A sample MCP server for AWS S3 that flexibly fetches objects from S3 such as PDF documents
 
 ## 📚 Frameworks
@@ -121,7 +119,7 @@
 
 * [FastMCP](https://github.com/punkpeye/fastmcp) (TypeScript)
 * [EasyMCP](https://github.com/zcaceres/easy-mcp/) (TypeScript)
->>>>>>> 38b63c57
+
 
 ## 📚 Resources
 
